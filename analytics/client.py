import json
import threading
import datetime
import collections
import numbers

from dateutil.tz import tzutc
import requests

from stats import Statistics
from errors import ApiError
from utils import guess_timezone

import options


logging_enabled = True
import logging
logger = logging.getLogger('analytics')


def log(level, *args, **kwargs):
    if logging_enabled:
        method = getattr(logger, level)
        method(*args, **kwargs)


def package_exception(client, data, e):
    log('warn', 'Segment.io request error', exc_info=True)
    client._on_failed_flush(data, e)


def package_response(client, data, response):
    if response.status_code == 200:
        client._on_successful_flush(data, response)
    elif response.status_code == 400:
        content = response.text
        try:
            body = json.loads(content)

            code = 'bad_request'
            message = 'Bad request'

            if 'error' in body:
                error = body.error

                if 'code' in error:
                    code = error['code']

                if 'message' in error:
                    message = error['message']

            client._on_failed_flush(data, ApiError(code, message))

        except Exception:
            client._on_failed_flush(data, ApiError('Bad Request', content))
    else:
        client._on_failed_flush(data, ApiError(response.status_code, response.text))


def request(client, url, data):

    log('debug', 'Sending request to Segment.io ...')
    try:

        response = requests.post(url, data=json.dumps(data),
            headers={'content-type': 'application/json'}, timeout=client.timeout)

        log('debug', 'Finished Segment.io request.')

        package_response(client, data, response)

        return response.status_code == 200

    except requests.ConnectionError as e:
        package_exception(client, data, e)
    except requests.Timeout as e:
        package_exception(client, data, e)

    return False


class FlushThread(threading.Thread):

    def __init__(self, client):
        threading.Thread.__init__(self)
        self.client = client

    def run(self):
        log('debug', 'Flushing thread running ...')

        self.client._sync_flush()

        log('debug', 'Flushing thread done.')


class Client(object):
    """The Client class is a batching asynchronous python wrapper over the
    Segment.io API.

    """

    def __init__(self, secret=None,
                       log_level=logging.INFO, log=True,
                       flush_at=20, flush_after=datetime.timedelta(0, 10),
                       async=True, max_queue_size=10000,
                       stats=Statistics(),
                       timeout=10,
                       send=True):
        """Create a new instance of a analytics-python Client

        :param str secret: The Segment.io API secret
        :param logging.LOG_LEVEL log_level: The logging log level for the client
        talks to. Use log_level=logging.DEBUG to troubleshoot
        : param bool log: False to turn off logging completely, True by default
        : param int flush_at: Specicies after how many messages the client will flush
        to the server. Use flush_at=1 to disable batching
        : param datetime.timedelta flush_after: Specifies after how much time
        of no flushing that the server will flush. Used in conjunction with
        the flush_at size policy
        : param bool async: True to have the client flush to the server on another
        thread, therefore not blocking code (this is the default). False to
        enable blocking and making the request on the calling thread.
        : param float timeout: Number of seconds before timing out request to Segment.io
        : param bool send: True to send requests, False to not send. False to turn analytics off (for testing).
        """

        self.secret = secret

        self.queue = collections.deque()
        self.last_flushed = None

        if not log:
            logging_enabled = False
            # effectively disables the logger
            logger.setLevel(logging.CRITICAL)
        else:
            logger.setLevel(log_level)

        self.async = async

        self.max_queue_size = max_queue_size
        self.max_flush_size = 50

        self.flush_at = flush_at
        self.flush_after = flush_after

        self.timeout = timeout

        self.stats = stats

        self.flush_lock = threading.Lock()
        self.flushing_thread = None

        self.send = send

        self.success_callbacks = []
        self.failure_callbacks = []

    def set_log_level(self, level):
        """Sets the log level for analytics-python

        :param logging.LOG_LEVEL level: The level at which analytics-python log should talk at

        """
        logger.setLevel(level)

    def _check_for_secret(self):
        if not self.secret:
            raise Exception('Please set analytics.secret before calling identify or track.')

    def _clean(self, d):
        to_delete = []
        for key in d.iterkeys():
<<<<<<< HEAD
            val = d[key]
            if not isinstance(val, (str, unicode, int, long, float, numbers.Number, bool, datetime.datetime)):
                log('warn', 'Dictionary values must be strings, integers, ' +
                    'longs, floats, booleans, or datetime. Dictioary key\'s ' +
=======
            try:
                # coerce values to unicode
                d[key] = unicode(d[key])
            except TypeError, e:
                log('warn', 'Dictionary values must be serializeable to JSON ' +
>>>>>>> 6310705d
                    '"{0}" value {1} of type {2} is unsupported.'.format(
                        key, d[key], type(d[key])))
                to_delete.append(key)
        for key in to_delete:
            del d[key]

    def on_success(self, callback):
        self.success_callbacks.append(callback)

    def on_failure(self, callback):
        self.failure_callbacks.append(callback)

    def identify(self, user_id=None, traits={},
        context={}, timestamp=None):

        """Identifying a user ties all of their actions to an id, and
        associates user traits to that id.

        :param str user_id: the user's id after they are logged in. It's the
        same id as which you would recognize a signed-in user in your system.

        : param dict traits: a dictionary with keys like subscriptionPlan or
        age. You only need to record a trait once, no need to send it again.
        Accepted value types are string, boolean, ints,, longs, and
        datetime.datetime.

        : param dict context: An optional dictionary with additional information
        thats related to the visit. Examples are userAgent, and IP address
        of the visitor.

        : param datetime.datetime timestamp: If this event happened in the past,
        the timestamp  can be used to designate when the identification happened.
        Careful with this one,  if it just happened, leave it None. If you do
        choose to provide a timestamp, make sure it has a timezone.

        """

        self._check_for_secret()

        if not user_id:
            raise Exception('Must supply a user_id.')

        if traits is not None and not isinstance(traits, dict):
            raise Exception('Traits must be a dictionary.')

        if context is not None and not isinstance(context, dict):
            raise Exception('Context must be a dictionary.')

        if timestamp is None:
            timestamp = datetime.datetime.utcnow().replace(tzinfo=tzutc())
        elif not isinstance(timestamp, datetime.datetime):
            raise Exception('Timestamp must be a datetime.datetime object.')
        else:
            timestamp = guess_timezone(timestamp)

        self._clean(traits)

        action = {'userId':      user_id,
                  'traits':      traits,
                  'context':     context,
                  'timestamp':   timestamp.isoformat(),
                  'action':      'identify'}

        context['library'] = 'analytics-python'

        if self._enqueue(action):
            self.stats.identifies += 1

    def track(self, user_id=None, event=None, properties={},
                context={}, timestamp=None):

        """Whenever a user triggers an event, you'll want to track it.

        :param str user_id:  the user's id after they are logged in. It's the
        same id as which you would recognize a signed-in user in your system.

        : param str event: The event name you are tracking. It is recommended
        that it is in human readable form. For example, "Bought T-Shirt"
        or "Started an exercise"

        : param dict properties: A dictionary with items that describe the event
        in more detail. This argument is optional, but highly recommended -
        you'll find these properties extremely useful later. Accepted value
        types are string, boolean, ints, doubles, longs, and datetime.datetime.

        : param dict context: An optional dictionary with additional information
        thats related to the visit. Examples are userAgent, and IP address
        of the visitor.

        : param datetime.datetime timestamp: If this event happened in the past,
        the timestamp   can be used to designate when the identification happened.
        Careful with this one,  if it just happened, leave it None. If you do
        choose to provide a timestamp, make sure it has a timezone.

        """

        self._check_for_secret()

        if not user_id:
            raise Exception('Must supply a user_id.')

        if not event:
            raise Exception('Event is a required argument as a non-empty string.')

        if properties is not None and not isinstance(properties, dict):
            raise Exception('Context must be a dictionary.')

        if context is not None and not isinstance(context, dict):
            raise Exception('Context must be a dictionary.')

        if timestamp is None:
            timestamp = datetime.datetime.utcnow().replace(tzinfo=tzutc())
        elif not isinstance(timestamp, datetime.datetime):
            raise Exception('Timestamp must be a datetime.datetime object.')
        else:
            timestamp = guess_timezone(timestamp)

        self._clean(properties)

        action = {'userId':       user_id,
                  'event':        event,
                  'context':      context,
                  'properties':   properties,
                  'timestamp':    timestamp.isoformat(),
                  'action':       'track'}

        context['library'] = 'analytics-python'

        if self._enqueue(action):
            self.stats.tracks += 1

    def _should_flush(self):
        """ Determine whether we should sync """

        full = len(self.queue) >= self.flush_at
        stale = self.last_flushed is None

        if not stale:
            stale = datetime.datetime.now() - self.last_flushed > self.flush_after

        return full or stale

    def _enqueue(self, action):

        # if we've disabled sending, just return False
        if not self.send:
            return False

        submitted = False

        if len(self.queue) < self.max_queue_size:
            self.queue.append(action)

            self.stats.submitted += 1

            submitted = True

            log('debug', 'Enqueued ' + action['action'] + '.')

        else:
            log('warn', 'analytics-python queue is full')

        if self._should_flush():
            self.flush()

        return submitted

    def _on_successful_flush(self, data, response):
        if 'batch' in data:
            for item in data['batch']:
                self.stats.successful += 1
                for callback in self.success_callbacks:
                    callback(data, response)

    def _on_failed_flush(self, data, error):
        if 'batch' in data:
            for item in data['batch']:
                self.stats.failed += 1
                for callback in self.failure_callbacks:
                    callback(data, error)

    def _flush_thread_is_free(self):
        return self.flushing_thread is None or not self.flushing_thread.is_alive()

    def flush(self, async=None):
        """ Forces a flush from the queue to the server """

        flushing = False

        # if the async parameter is provided, it overrides the client's settings
        if async == None:
            async = self.async

        if async:
            # We should asynchronously flush on another thread

            with self.flush_lock:

                if self._flush_thread_is_free():

                    log('debug', 'Initiating asynchronous flush ..')

                    self.flushing_thread = FlushThread(self)
                    self.flushing_thread.start()

                    flushing = True

                else:
                    log('debug', 'The flushing thread is still active.')
        else:

            # Flushes on this thread
            log('debug', 'Initiating synchronous flush ..')
            self._sync_flush()
            flushing = True

        if flushing:
            self.last_flushed = datetime.datetime.now()
            self.stats.flushes += 1

        return flushing

    def _sync_flush(self):

        log('debug', 'Starting flush ..')

        successful = 0
        failed = 0

        url = options.host + options.endpoints['batch']

        while len(self.queue) > 0:

            batch = []
            for i in range(self.max_flush_size):
                if len(self.queue) == 0:
                    break

                batch.append(self.queue.pop())

            payload = {'batch': batch, 'secret': self.secret}

            if request(self, url, payload):
                successful += len(batch)
            else:
                failed += len(batch)

        log('debug', 'Successfully flushed {0} items [{1} failed].'.format(str(successful), str(failed) ))<|MERGE_RESOLUTION|>--- conflicted
+++ resolved
@@ -172,21 +172,16 @@
     def _clean(self, d):
         to_delete = []
         for key in d.iterkeys():
-<<<<<<< HEAD
             val = d[key]
-            if not isinstance(val, (str, unicode, int, long, float, numbers.Number, bool, datetime.datetime)):
-                log('warn', 'Dictionary values must be strings, integers, ' +
-                    'longs, floats, booleans, or datetime. Dictioary key\'s ' +
-=======
-            try:
-                # coerce values to unicode
-                d[key] = unicode(d[key])
-            except TypeError, e:
-                log('warn', 'Dictionary values must be serializeable to JSON ' +
->>>>>>> 6310705d
-                    '"{0}" value {1} of type {2} is unsupported.'.format(
-                        key, d[key], type(d[key])))
-                to_delete.append(key)
+            if not isinstance(val, (str, unicode, int, long, float, bool, numbers.Number, datetime.datetime)):
+                try:
+                    # coerce values to unicode
+                    d[key] = unicode(d[key])
+                except TypeError, e:
+                    log('warn', 'Dictionary values must be serializeable to JSON ' +
+                        '"{0}" value {1} of type {2} is unsupported.'.format(
+                            key, d[key], type(d[key])))
+                    to_delete.append(key)
         for key in to_delete:
             del d[key]
 
@@ -431,4 +426,4 @@
             else:
                 failed += len(batch)
 
-        log('debug', 'Successfully flushed {0} items [{1} failed].'.format(str(successful), str(failed) ))+        log('debug', 'Successfully flushed {0} items [{1} failed].'.format(str(successful), str(failed)))